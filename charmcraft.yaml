--- conflicted
+++ resolved
@@ -19,11 +19,7 @@
   - juju >= 3.6
 
 platforms:
-<<<<<<< HEAD
-  ubuntu@20.04:amd64:
-=======
   ubuntu@24.04:amd64:
->>>>>>> fe6c70aa
 
 parts:
   charm:
