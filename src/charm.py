--- conflicted
+++ resolved
@@ -68,19 +68,11 @@
     # Container name is automatically determined from charm name
     # Layer name is used for the layer label argument in container.add_layer
     # Service name matches charm name for consistency
-<<<<<<< HEAD
-    _container_name = _layer_name = _service_name = "alertmanager"
+    _container_name = _layer_name = _service_name = _exe_name = "alertmanager"
     _relations = SimpleNamespace(
         alerting="alerting", peer="replicas", remote_config="remote_configuration"
     )
     _ports = SimpleNamespace(api=9093, ha=9094)
-=======
-    _container_name = _layer_name = _service_name = _exe_name = "alertmanager"
-    _relation_name = "alerting"
-    _peer_relation_name = "replicas"  # must match metadata.yaml peer role name
-    _api_port = 9093  # port to listen on for the web interface and API
-    _ha_port = 9094  # port for HA-communication between multiple instances of alertmanager
->>>>>>> 667e0619
 
     # path, inside the workload container, to the alertmanager and amtool configuration files
     # the amalgamated templates file goes in the same folder as the main configuration file
