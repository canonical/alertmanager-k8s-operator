#!/usr/bin/env python3
# Copyright 2021 Canonical Ltd.
# See LICENSE file for licensing details.

import textwrap
import unittest
from unittest.mock import patch

import ops
import yaml
from helpers import PushPullMock, patch_network_get, tautology
from ops.model import ActiveStatus, BlockedStatus
from ops.testing import Harness

from charm import Alertmanager, AlertmanagerCharm

alertmanager_default_config = textwrap.dedent(
    """
            route:
              group_by: ['alertname']
              group_wait: 30s
              group_interval: 5m
              repeat_interval: 1h
              receiver: 'web.hook'
            receivers:
            - name: 'web.hook'
              webhook_configs:
              - url: 'http://127.0.0.1:5001/'
            inhibit_rules:
              - source_match:
                  severity: 'critical'
                target_match:
                  severity: 'warning'
                equal: ['alertname', 'dev', 'instance']
    """
)


class TestWithInitialHooks(unittest.TestCase):
    container_name: str = "alertmanager"

    @patch_network_get(private_address="1.1.1.1")
    @patch.object(Alertmanager, "reload", tautology)
    @patch("ops.testing._TestingPebbleClient.push")
    @patch("ops.testing._TestingPebbleClient.get_system_info")
    @patch("charm.KubernetesServicePatch", lambda x, y: None)
    def setUp(self, *unused):
        self.harness = Harness(AlertmanagerCharm)
        self.addCleanup(self.harness.cleanup)

        self.push_pull_mock = PushPullMock()
        self.push_pull_mock.push(AlertmanagerCharm._config_path, alertmanager_default_config)

        self.relation_id = self.harness.add_relation("alerting", "otherapp")
        self.harness.add_relation_unit(self.relation_id, "otherapp/0")
        self.harness.set_leader(True)

<<<<<<< HEAD
        self.harness.begin_with_initial_hooks()
=======
        network_get_patch = patch_network_get(private_address="1.1.1.1")
        api_open_patch = patch(
            "charm.Alertmanager._open",
            lambda *a, **kw: json.dumps({"versionInfo": {"version": "0.1.2"}}),
        )

        with network_get_patch, api_open_patch:  # type: ignore[attr-defined]
            # TODO why the context is needed if we already have a class-level patch?
            self.harness.begin_with_initial_hooks()
>>>>>>> e7b4634b

    def test_num_peers(self):
        self.assertEqual(0, len(self.harness.charm.peer_relation.units))

    @patch("ops.testing._TestingPebbleClient.get_system_info")
    def test_pebble_layer_added(self, *unused):
        with self.push_pull_mock.patch_push(), self.push_pull_mock.patch_pull():  # type: ignore[attr-defined]
            self.harness.container_pebble_ready(self.container_name)
        plan = self.harness.get_container_pebble_plan(self.container_name)

        # Check we've got the plan as expected
        self.assertIsNotNone(plan.services)
        self.assertIsNotNone(service := plan.services.get(self.harness.charm._service_name))
        self.assertIsNotNone(command := service.command)

        # Check command is as expected
        self.assertEqual(plan.services, self.harness.charm._alertmanager_layer().services)

        # Check command contains key arguments
        self.assertIn("--config.file", command)
        self.assertIn("--storage.path", command)
        self.assertIn("--web.listen-address", command)
        self.assertIn("--cluster.listen-address", command)

        # Check the service was started
        service = self.harness.model.unit.get_container("alertmanager").get_service("alertmanager")
        self.assertTrue(service.is_running())

    def test_relation_data_provides_public_address(self):
        rel = self.harness.charm.framework.model.get_relation("alerting", self.relation_id)
        expected_address = "1.1.1.1:{}".format(self.harness.charm.alertmanager_provider.api_port)
        self.assertEqual({"public_address": expected_address}, rel.data[self.harness.charm.unit])

    def test_dummy_receiver_used_when_no_config_provided(self):
        self.assertIn("webhook_configs", self.push_pull_mock.pull(self.harness.charm._config_path))
        self.assertIn(
            "http://127.0.0.1:5001/", self.push_pull_mock.pull(self.harness.charm._config_path)
        )

    @patch("ops.testing._TestingPebbleClient.get_system_info")
    def test_topology_added_if_user_provided_config_without_group_by(self, *unused):
        with self.push_pull_mock.patch_push(), self.push_pull_mock.patch_pull():  # type: ignore[attr-defined]
            self.harness.container_pebble_ready(self.container_name)

            new_config = yaml.dump({"not a real config": "but good enough for testing"})
            self.harness.update_config({"config_file": new_config})
            updated_config = yaml.safe_load(
                self.push_pull_mock.pull(self.harness.charm._config_path)
            )

            self.assertEqual(updated_config["not a real config"], "but good enough for testing")
            self.assertListEqual(
                sorted(updated_config["route"]["group_by"]),
                sorted(["juju_model", "juju_application", "juju_model_uuid"]),
            )

    @patch("ops.testing._TestingPebbleClient.get_system_info")
    def test_topology_added_if_user_provided_config_with_group_by(self, *unused):
        with self.push_pull_mock.patch_push(), self.push_pull_mock.patch_pull():  # type: ignore[attr-defined]
            self.harness.container_pebble_ready(self.container_name)

            new_config = yaml.dump({"route": {"group_by": ["alertname", "juju_model"]}})
            self.harness.update_config({"config_file": new_config})
            updated_config = yaml.safe_load(
                self.push_pull_mock.pull(self.harness.charm._config_path)
            )

            self.assertListEqual(
                sorted(updated_config["route"]["group_by"]),
                sorted(["alertname", "juju_model", "juju_application", "juju_model_uuid"]),
            )

    @patch("ops.testing._TestingPebbleClient.get_system_info")
    def test_charm_blocks_if_user_provided_config_with_templates(self, *unused):
        with self.push_pull_mock.patch_push(), self.push_pull_mock.patch_pull():  # type: ignore[attr-defined]
            self.harness.container_pebble_ready(self.container_name)

            new_config = yaml.dump({"templates": ["/what/ever/*.tmpl"]})
            self.harness.update_config({"config_file": new_config})
            self.assertIsInstance(self.harness.charm.unit.status, BlockedStatus)

            new_config = yaml.dump({})
            self.harness.update_config({"config_file": new_config})
            self.assertIsInstance(self.harness.charm.unit.status, ActiveStatus)

    @patch("ops.testing._TestingPebbleClient.get_system_info")
    def test_templates_section_added_if_user_provided_templates(self, *unused):
        with self.push_pull_mock.patch_push(), self.push_pull_mock.patch_pull():  # type: ignore[attr-defined]
            self.harness.container_pebble_ready(self.container_name)

            templates = '{{ define "some.tmpl.variable" }}whatever it is{{ end}}'
            self.harness.update_config({"templates_file": templates})
            updated_templates = self.push_pull_mock.pull(self.harness.charm._templates_path)
            self.assertEqual(templates, updated_templates)

            updated_config = yaml.safe_load(
                self.push_pull_mock.pull(self.harness.charm._config_path)
            )
            self.assertEqual(
                updated_config["templates"], [f"'{self.harness.charm._templates_path}'"]
            )


@patch_network_get(private_address="1.1.1.1")
class TestWithoutInitialHooks(unittest.TestCase):
    container_name: str = "alertmanager"

    @patch.object(Alertmanager, "reload", tautology)
    @patch("ops.testing._TestingPebbleClient.push")
    @patch("charm.KubernetesServicePatch", lambda x, y: None)
    def setUp(self, *unused):
        self.harness = Harness(AlertmanagerCharm)
        self.addCleanup(self.harness.cleanup)

        self.push_pull_mock = PushPullMock()
        self.push_pull_mock.push(AlertmanagerCharm._config_path, alertmanager_default_config)

        self.relation_id = self.harness.add_relation("alerting", "otherapp")
        self.harness.add_relation_unit(self.relation_id, "otherapp/0")
        self.harness.set_leader(True)

<<<<<<< HEAD
        self.harness.begin()
        self.harness.add_relation("replicas", "alertmanager")
=======
        network_get_patch = patch_network_get(private_address="1.1.1.1")
        api_open_patch = patch("charm.Alertmanager._open", lambda *a, **kw: None)

        with network_get_patch, api_open_patch:  # type: ignore[attr-defined]
            self.harness.begin()
            self.harness.add_relation("replicas", "alertmanager")
>>>>>>> e7b4634b

    @patch("ops.testing._TestingPebbleClient.get_system_info")
    def test_unit_status_around_pebble_ready(self, *unused):
        # before pebble_ready, status should be "maintenance"
        self.assertIsInstance(self.harness.charm.unit.status, ops.model.MaintenanceStatus)

        # after pebble_ready, status should be "active"
        with self.push_pull_mock.patch_push(), self.push_pull_mock.patch_pull():  # type: ignore[attr-defined]
            self.harness.container_pebble_ready(self.container_name)
        self.assertIsInstance(self.harness.charm.unit.status, ops.model.ActiveStatus)

        self.assertEqual(self.harness.model.unit.name, "alertmanager-k8s/0")<|MERGE_RESOLUTION|>--- conflicted
+++ resolved
@@ -55,19 +55,16 @@
         self.harness.add_relation_unit(self.relation_id, "otherapp/0")
         self.harness.set_leader(True)
 
-<<<<<<< HEAD
+        # network_get_patch = patch_network_get(private_address="1.1.1.1")
+        # api_open_patch = patch(
+        #     "charm.Alertmanager._open",
+        #     lambda *a, **kw: json.dumps({"versionInfo": {"version": "0.1.2"}}),
+        # )
+
+        # with network_get_patch, api_open_patch:  # type: ignore[attr-defined]
+        # TODO why the context is needed if we already have a class-level patch?
+
         self.harness.begin_with_initial_hooks()
-=======
-        network_get_patch = patch_network_get(private_address="1.1.1.1")
-        api_open_patch = patch(
-            "charm.Alertmanager._open",
-            lambda *a, **kw: json.dumps({"versionInfo": {"version": "0.1.2"}}),
-        )
-
-        with network_get_patch, api_open_patch:  # type: ignore[attr-defined]
-            # TODO why the context is needed if we already have a class-level patch?
-            self.harness.begin_with_initial_hooks()
->>>>>>> e7b4634b
 
     def test_num_peers(self):
         self.assertEqual(0, len(self.harness.charm.peer_relation.units))
@@ -189,17 +186,8 @@
         self.harness.add_relation_unit(self.relation_id, "otherapp/0")
         self.harness.set_leader(True)
 
-<<<<<<< HEAD
         self.harness.begin()
         self.harness.add_relation("replicas", "alertmanager")
-=======
-        network_get_patch = patch_network_get(private_address="1.1.1.1")
-        api_open_patch = patch("charm.Alertmanager._open", lambda *a, **kw: None)
-
-        with network_get_patch, api_open_patch:  # type: ignore[attr-defined]
-            self.harness.begin()
-            self.harness.add_relation("replicas", "alertmanager")
->>>>>>> e7b4634b
 
     @patch("ops.testing._TestingPebbleClient.get_system_info")
     def test_unit_status_around_pebble_ready(self, *unused):
