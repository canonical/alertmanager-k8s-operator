# Copyright 2021 Canonical Ltd.
# See LICENSE file for licensing details.

[tox]
skipsdist=True
skip_missing_interpreters = True
envlist = lint, static-{charm,lib}, unit

[vars]
src_path = {toxinidir}/src
tst_path = {toxinidir}/tests
lib_path = {toxinidir}/lib/charms/alertmanager_k8s
all_path = {[vars]src_path} {[vars]tst_path} {[vars]lib_path}

[testenv]
basepython = python3
setenv =
  PYTHONPATH = {toxinidir}:{toxinidir}/lib:{[vars]src_path}
  PYTHONBREAKPOINT=ipdb.set_trace
  PY_COLORS=1
passenv =
  PYTHONPATH
  HOME
  PATH
  CHARM_BUILD_DIR
  MODEL_SETTINGS
  HTTP_PROXY
  HTTPS_PROXY
  NO_PROXY

[testenv:fmt]
description = Apply coding style standards to code
deps =
    black
    ruff
commands =
    ruff --fix {[vars]all_path}
    black {[vars]all_path}

[testenv:lint]
description = Check code against coding style standards
deps =
    black
    ruff
    codespell
commands =
    codespell {[vars]lib_path}
    codespell . --skip .git --skip .tox --skip build --skip lib --skip venv --skip .mypy_cache
    ruff {[vars]all_path}
    black --check --diff {[vars]all_path}

[testenv:static-{charm,lib}]
description = Run static analysis checks
deps =
    pyright
    charm: -r{toxinidir}/requirements.txt
    lib: ops
setenv =
    PYRIGHT_PYTHON_FORCE_VERSION = latest
commands =
    charm: pyright {[vars]src_path} {posargs}
    lib: pyright --pythonversion 3.5 {[vars]lib_path} {posargs}
    lib: /usr/bin/env sh -c 'for m in $(git diff main --name-only {[vars]lib_path}); do if ! git diff main $m | grep -q "+LIBPATCH\|+LIBAPI"; then echo "You forgot to bump the version on $m!"; exit 1; fi; done'
allowlist_externals = /usr/bin/env

[testenv:reqs]
description = Check for missing or unused requirements
deps =
    -r{toxinidir}/requirements.txt
    pip-check-reqs
    # pip-check-reqs does not yet work with recent pip
    pip<=21.1.3
commands =
    pip-missing-reqs {toxinidir}/src {toxinidir}/lib --requirements-file={toxinidir}/requirements.txt
    pip-extra-reqs {toxinidir}/src {toxinidir}/lib --requirements-file={toxinidir}/requirements.txt

[testenv:unit]
description = Run unit tests
passenv =
  PYTHONPATH
deps =
    pytest
    coverage[toml]
    deepdiff
    hypothesis
<<<<<<< HEAD
    validators
    pydantic < 2
=======
    validators>=0.21.2
>>>>>>> 71269472
    -r{toxinidir}/requirements.txt
    pydantic < 2.0  # from traefik_k8s.v2.ingress
commands =
    coverage run \
      --source={[vars]src_path},{[vars]lib_path} \
      -m pytest -v --tb native --log-cli-level=INFO -s {posargs} {[vars]tst_path}/unit
    coverage report

[testenv:scenario]
description = Scenario tests
deps =
    pytest
    pydantic < 2
    ops-scenario
    ops < 2.5.0  # https://github.com/canonical/ops-scenario/issues/48
    -r{toxinidir}/requirements.txt
    pydantic < 2.0  # from traefik_k8s.v2.ingress
commands =
    pytest -v --tb native {[vars]tst_path}/scenario --log-cli-level=INFO -s {posargs}

[testenv:interface]
description = Run interface tests
deps =
    pytest
    ops-scenario
    pytest-interface-tester > 0.3
    -r{toxinidir}/requirements.txt
commands =
    pytest -v --tb native {[vars]tst_path}/interface --log-cli-level=INFO -s {posargs}

[testenv:integration]
description = Run integration tests
deps =
    deepdiff
    juju
    pytest
    pytest-operator
    pytest-httpserver
commands =
    pytest -v --tb native --log-cli-level=INFO -s {posargs} {toxinidir}/tests/integration

[testenv:integration-bundle]
description = Run cos-lite bundle integration tests but with alertmanager built from source
bundle_dir = {envtmpdir}/cos-lite-bundle
deps =
    # deps from cos-lite bundle - these are needed here because running pytest on the bundle
    jinja2
    juju
    pytest
    pytest-operator
allowlist_externals =
    git
commands =
    git clone --single-branch --depth=1 https://github.com/canonical/cos-light-bundle.git {[testenv:integration-bundle]bundle_dir}
    # run pytest on the integration tests of the cos-lite bundle, but override alertmanager with
    # path to this source dir
    pytest -v --tb native --log-cli-level=INFO -s --alertmanager={toxinidir} {posargs} {[testenv:integration-bundle]bundle_dir}/tests/integration<|MERGE_RESOLUTION|>--- conflicted
+++ resolved
@@ -83,12 +83,7 @@
     coverage[toml]
     deepdiff
     hypothesis
-<<<<<<< HEAD
-    validators
-    pydantic < 2
-=======
     validators>=0.21.2
->>>>>>> 71269472
     -r{toxinidir}/requirements.txt
     pydantic < 2.0  # from traefik_k8s.v2.ingress
 commands =
