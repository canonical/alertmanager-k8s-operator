--- conflicted
+++ resolved
@@ -107,10 +107,7 @@
 [testenv:integration]
 description = Run integration tests
 deps =
-<<<<<<< HEAD
     deepdiff
-=======
->>>>>>> 667e0619
     juju
     pytest
     pytest-operator
